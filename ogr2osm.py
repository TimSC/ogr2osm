--- conflicted
+++ resolved
@@ -335,20 +335,7 @@
     if ogrgeometry is None:
         return
     reproject(ogrgeometry)
-<<<<<<< HEAD
     geometries = parseGeometry([ogrgeometry])
-=======
-    geometry = parseGeometry(ogrgeometry)
-    if geometry is None:
-        return
-
-    feature = Feature()
-    feature.tags = getFeatureTags(ogrfeature, fieldNames)
-    feature.geometry = geometry
-    geometry.addparent(feature)
-
-    translations.filterFeaturePost(feature, ogrfeature, ogrgeometry)
->>>>>>> 3706bf2f
     
     for geometry in geometries:
         if geometry is None:
@@ -357,7 +344,8 @@
         feature = Feature()
         feature.tags = getFeatureTags(ogrfeature, fieldNames)
         feature.geometry = geometry
-
+        geometry.addparent(feature)
+        
         translations.filterFeaturePost(feature, ogrfeature, ogrgeometry)
     
 
